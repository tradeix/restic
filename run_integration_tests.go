--- conflicted
+++ resolved
@@ -164,19 +164,18 @@
 		msg("S3 repository not available\n")
 	}
 
-<<<<<<< HEAD
 	// if the test swift service is available, make sure that the test is not skipped
 	if os.Getenv("RESTIC_TEST_SWIFT") != "" {
 		ensureTests = append(ensureTests, "restic/backend/swift.TestBackendSwift")
 	} else {
 		msg("Swift service not available\n")
-=======
+	}
+
 	// if the test b2 repository is available, make sure that the test is not skipped
 	if os.Getenv("RESTIC_TEST_B2_REPOSITORY") != "" {
 		ensureTests = append(ensureTests, "restic/backend/b2.TestBackendB2")
 	} else {
 		msg("B2 repository not available\n")
->>>>>>> 3ed56f21
 	}
 
 	env.env["RESTIC_TEST_DISALLOW_SKIP"] = strings.Join(ensureTests, ",")
